--- conflicted
+++ resolved
@@ -95,15 +95,9 @@
 
 /// @brief helper method to get beam centres from parset and/or image metadata
 /// @details separate from loadParset to allow metadata to be read from input images
-<<<<<<< HEAD
 /// @param[in] parset linmos parset
 /// @param[in] iacc image accessor
 /// @param[in] outImgName current mosaic name
-=======
-/// @param[in] const LOFAR::ParameterSet &parset: linmos parset
-/// @param[in] const accessors::IImageAccess &iacc: image accessor
-/// @param[in] const vector<string> inImgNames: input image names
->>>>>>> bd5b1862
 /// @return bool true=success, false=fail
 Vector<MVDirection> loadBeamCentres(const LOFAR::ParameterSet &parset,
                                     const accessors::IImageAccess<Float> &iacc,
