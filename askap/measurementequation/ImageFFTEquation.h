--- conflicted
+++ resolved
@@ -161,17 +161,14 @@
         IVisGridder::ShPtr getPreconGridder(std::string name) const {
             return itsPreconGridders[name];
         };
-<<<<<<< HEAD
         
         IVisGridder::ShPtr getPSFGridder(std::string name) const {
             return itsPSFGridders[name];
         };
-=======
 
         /// DDCALTAG
         /// Set the number of DD calibration directions
         void setNDir(casacore::uInt nDir) const { itsNDir = nDir; }
->>>>>>> 6befe98b
  
       private:
 
