/// @file
///
/// @brief measurement equation to apply calibration.
/// @details This is a special type of the measurement equation (i.e. it is not
/// even derived from the scimath::Equation class because it is not solvable). It
/// corrects a chunk of visibilities for calibration, leakages and bandpasses
/// obtained via the solution access interface. Unlike CalibrationMEBase and
/// PreAvgCalMEBase this class has the full measurement equation built in
/// (essentially implemented by the solution access class returning a complete
/// jones matrix for each antenna/beam combination).
///
/// @copyright (c) 2007 CSIRO
/// Australia Telescope National Facility (ATNF)
/// Commonwealth Scientific and Industrial Research Organisation (CSIRO)
/// PO Box 76, Epping NSW 1710, Australia
/// atnf-enquiries@csiro.au
///
/// This file is part of the ASKAP software distribution.
///
/// The ASKAP software distribution is free software: you can redistribute it
/// and/or modify it under the terms of the GNU General Public License as
/// published by the Free Software Foundation; either version 2 of the License,
/// or (at your option) any later version.
///
/// This program is distributed in the hope that it will be useful,
/// but WITHOUT ANY WARRANTY; without even the implied warranty of
/// MERCHANTABILITY or FITNESS FOR A PARTICULAR PURPOSE.  See the
/// GNU General Public License for more details.
///
/// You should have received a copy of the GNU General Public License
/// along with this program; if not, write to the Free Software
/// Foundation, Inc., 59 Temple Place, Suite 330, Boston, MA  02111-1307 USA
///
/// @author Max Voronkov <maxim.voronkov@csiro.au>

#include <askap/measurementequation/CalibrationApplicatorME.h>
#include <casacore/casa/Arrays/MatrixMath.h>
#include <casacore/scimath/Mathematics/MatrixMathLA.h>
#include <casacore/scimath/Mathematics/RigidVector.h>
#include <casacore/scimath/Mathematics/SquareMatrix.h>
#include <askap/askap/AskapError.h>
#include <askap/scimath/utils/PolConverter.h>
#include <askap/dataaccess/IFlagAndNoiseDataAccessor.h>


#include <askap/askap/AskapUtil.h>
#include <askap/askap_synthesis.h>
#include <askap/askap/AskapLogging.h>
ASKAP_LOGGER(logger, ".measurementequation");

#include <boost/shared_ptr.hpp>

namespace askap {

namespace synthesis {

/// @brief constructor
/// @details It initialises ME for a given solution source.
/// @param[in] src calibration solution source to work with
CalibrationApplicatorME::CalibrationApplicatorME(const boost::shared_ptr<accessors::ICalSolutionConstSource> &src) :
     CalibrationSolutionHandler(src), itsScaleNoise(false), itsFlagAllowed(false), itsBeamIndependent(false),
     itsChannelIndependent(false)
{}

void CalibrationApplicatorME::correct(accessors::IDataAccessor &chunk) const
{
    generic(chunk,true);
}

// Note that the CalibrationME class can also be used to do predict, but not (yet) DDCal type predict
// This predict method was created to allow the DDCal path to be implemented more easily
void CalibrationApplicatorME::predict(accessors::IDataAccessor &chunk) const
{
    generic(chunk,false);
}

void CalibrationApplicatorME::generic(accessors::IDataAccessor &chunk, bool correct) const
{
  const casacore::uInt nPol = chunk.nPol();
  casacore::RigidVector<casacore::uInt, 4> indices(0u);
  const casacore::Vector<casacore::Stokes::StokesTypes> stokes = chunk.stokes();
  for (casacore::uInt pol = 0; pol<nPol; ++pol) {
       indices(pol) = scimath::PolConverter::getIndex(stokes[pol]);
  }

 // Use the optimized version if we can: 4 pols in canonical order
  // MV: this seems like a hack/not the C++ way of doing it. Code duplication/technical dept
  if (nPol==4 && indices(0)==0 && indices(1)==1 && indices(2)==2 && indices(3)==3) {
      generic4(chunk, correct);
      return;
  }

  casa::Cube<casa::Complex> &rwVis = chunk.rwVisibility();
  ASKAPDEBUGASSERT(rwVis.nelements());
  bool solutionAccessorNeedsTime = true;
  const casa::Vector<casa::uInt>& antenna1 = chunk.antenna1();
  const casa::Vector<casa::uInt>& antenna2 = chunk.antenna2();
  const casa::Vector<casa::uInt>& beam1 = chunk.feed1();
  const casa::Vector<casa::uInt>& beam2 = chunk.feed2();

  ASKAPDEBUGASSERT(nPol <= 4);
  casacore::Matrix<casacore::Complex> mueller(nPol, nPol);
  casacore::Matrix<casacore::Complex> reciprocal(nPol, nPol);

  boost::shared_ptr<accessors::IFlagAndNoiseDataAccessor> noiseAndFlagDA;
  // attempt to cast interface only if we need it
  if (itsScaleNoise || itsFlagAllowed) {
      boost::shared_ptr<accessors::IDataAccessor> chunkPtr(&chunk, utility::NullDeleter());
      ASKAPDEBUGASSERT(chunkPtr);
      noiseAndFlagDA = boost::dynamic_pointer_cast<accessors::IFlagAndNoiseDataAccessor>(chunkPtr);
  }

  // full 4x4 Mueller matrix
  casacore::SquareMatrix<casacore::Complex, 2> fullMueller(casacore::SquareMatrix<casacore::Complex, 2>::General);

  // MV: we have to use rwFlag to avoid caching the wrong reference (it's a bit ugly)
  const casacore::Cube<casacore::Bool> &flag = noiseAndFlagDA ? noiseAndFlagDA->rwFlag() : chunk.flag();

  for (casacore::uInt row = 0; row < chunk.nRow(); ++row) {
       //casacore::Matrix<casacore::Complex> thisRow = rwVis.yzPlane(row);
       casacore::Matrix<casacore::Complex> thisRow = rwVis.xyPlane(row);
       //casacore::Matrix<casacore::Bool> thisRowFlag = flag.yzPlane(row);
       casacore::Matrix<casacore::Bool> thisRowFlag = flag.xyPlane(row);
       for (casacore::uInt chan = 0; chan < chunk.nChannel(); ++chan) {
            bool allFlagged = true;
            // we don't really support partial polarisation flagging, but to avoid nasty surprises it is better to flag such samples completely.
            bool needFlag = false;
            //ASKAPDEBUGASSERT(thisRowFlag.ncolumn() == nPol);
            ASKAPDEBUGASSERT(thisRowFlag.nrow() == nPol);
            for (casacore::uInt pol = 0; pol < nPol; ++pol) {
                 if (thisRowFlag(chan,pol)) {
                     needFlag = true;
                 } else {
                     allFlagged = false;
                 }
            }
            // don't bother with the rest of processing if the sample is flagged anyway in its entirety
            if (allFlagged) {
                continue;
            }
            // the whole accessor has a single timestamp. Putting the call here allows to avoid calling it for flagged data
            if (solutionAccessorNeedsTime) {
                solutionAccessorNeedsTime = false;
                updateAccessor(chunk.time());
            }
            const bool validSolution =  calSolution().jonesValid(antenna1[row],
                     itsBeamIndependent ? 0 : beam1[row], chan) &&
                     calSolution().jonesValid(antenna2[row], itsBeamIndependent ? 0 : beam2[row], chan);

            //ASKAPLOG_DEBUG_STR(logger, "row = "<<row<<" chan = "<<chan<<" ant1 = "<<antenna1[row]<<" ant2 = "<<antenna2[row]<<
            //            " beam = "<<beam1[row]<<" allFlagged: "<<allFlagged<<" needFlag: "<<needFlag<<" validSolution: "<<validSolution);
            casacore::Complex det = 0.;

            if (validSolution) {
                casacore::SquareMatrix<casacore::Complex, 2> jones1 = calSolution().jones(antenna1[row],
                                  itsBeamIndependent ? 0 : beam1[row], chan);
                casacore::SquareMatrix<casacore::Complex, 2> jones2 = calSolution().jones(antenna2[row],
                                  itsBeamIndependent ? 0 : beam2[row], chan);
                for (casacore::uInt i = 0; i < nPol; ++i) {
                     for (casacore::uInt j = 0; j < nPol; ++j) {
                          const casacore::uInt index1 = indices(i);
                          const casacore::uInt index2 = indices(j);
                          mueller(i,j) = jones1(index1 / 2, index2 / 2) * conj(jones2(index1 % 2, index2 % 2));
                     }
                }

                if (correct) {
                    invert(reciprocal, det, mueller);
                } else {
                    reciprocal = mueller;
                    det = 1.0;
                }
            }

            // mv: this is actually known to be slow (casacore slice from slice), need to change this to access given channel as matrix
            //casacore::Vector<casacore::Complex> thisChan = thisRow.row(chan);
            casacore::Vector<casacore::Complex> thisChan = thisRow.column(chan);

            const float detThreshold = 1e-25;
            if (itsFlagAllowed) {
                if (casacore::abs(det)<detThreshold || !validSolution || needFlag) {
                    ASKAPCHECK(noiseAndFlagDA, "Accessor type passed to CalibrationApplicatorME does not support change of flags");
                    //noiseAndFlagDA->rwFlag().yzPlane(row).row(chan).set(true);
                    noiseAndFlagDA->rwFlag().xyPlane(row).column(chan).set(true);
                    thisChan.set(0.);
                    continue;
                }
            } else {
              ASKAPCHECK(validSolution && !needFlag, "Encountered unflagged data and invalid solution, but flagging samples has not been allowed");
              ASKAPCHECK(casacore::abs(det)>detThreshold, "Unable to apply calibration for (antenna1,beam1)=("<<antenna1[row]<<","<<beam1[row]<<") and (antenna2,beam2)=("<<antenna2[row]<<
                               ","<<beam2[row]<<"), time="<<chunk.time()/86400.-55000<<" determinate is too close to 0. D="<<casacore::abs(det)<<" matrix="<<mueller
                       //<<" jones1="<<jones1.matrix()<<" jones2="<<jones2.matrix()
                       <<" dir="<<askap::printDirection(chunk.pointingDir1()[row]));
            }
            const casacore::Vector<casacore::Complex> origVis = thisChan.copy();
            ASKAPDEBUGASSERT(thisChan.nelements() == nPol);
            // matrix multiplication
            for (casacore::uInt pol = 0; pol < nPol; ++pol) {
                 casacore::Complex temp(0.,0.);
                 for (casacore::uInt k = 0; k < nPol; ++k) {
                     temp += reciprocal(pol,k) * origVis[k];
                 }
                 thisChan[pol] = temp;
            }
            if (itsScaleNoise) {
                ASKAPCHECK(noiseAndFlagDA, "Accessor type passed to CalibrationApplicatorME does not support change of the noise estimate");
                //casacore::Vector<casacore::Complex> thisChanNoise = noiseAndFlagDA->rwNoise().yzPlane(row).row(chan);
                casacore::Vector<casacore::Complex> thisChanNoise = noiseAndFlagDA->rwNoise().xyPlane(row).column(chan);
                const casacore::Vector<casacore::Complex> origNoise = thisChanNoise.copy();
                ASKAPDEBUGASSERT(thisChanNoise.nelements() == nPol);
                // propagating noise estimate through the matrix multiplication
                for (casacore::uInt pol = 0; pol < nPol; ++pol) {
                     float tempRe = 0., tempIm = 0.;
                     for (casacore::uInt k = 0; k < nPol; ++k) {
                         tempRe += casacore::square(casacore::real(reciprocal(pol,k)) * casacore::real(origNoise[k])) +
                                   casacore::square(casacore::imag(reciprocal(pol,k)) * casacore::imag(origNoise[k]));
                         tempIm += casacore::square(casacore::real(reciprocal(pol,k)) * casacore::imag(origNoise[k])) +
                                   casacore::square(casacore::imag(reciprocal(pol,k)) * casacore::real(origNoise[k]));
                     }
                     thisChanNoise[pol] = casacore::Complex(sqrt(tempRe), sqrt(tempIm));
                }
            }
       }
  }
}

void CalibrationApplicatorME::generic4(accessors::IDataAccessor &chunk, bool correct) const
{
  const casacore::uInt nPol = chunk.nPol();
  ASKAPDEBUGASSERT(nPol == 4);

  casacore::Cube<casacore::Complex>& rwVis = chunk.rwVisibility();
  casacore::Cube<casacore::Bool> rwFlag;
  ASKAPDEBUGASSERT(rwVis.nelements());
  bool solutionAccessorNeedsTime = true;
  const casa::Vector<casa::uInt>& antenna1 = chunk.antenna1();
  const casa::Vector<casa::uInt>& antenna2 = chunk.antenna2();
  const casa::Vector<casa::uInt>& beam1 = chunk.feed1();
  const casa::Vector<casa::uInt>& beam2 = chunk.feed2();

  boost::shared_ptr<accessors::IFlagAndNoiseDataAccessor> noiseAndFlagDA;
  // attempt to cast interface only if we need it
  if (itsScaleNoise || itsFlagAllowed) {
      boost::shared_ptr<accessors::IDataAccessor> chunkPtr(&chunk, utility::NullDeleter());
      ASKAPDEBUGASSERT(chunkPtr);
      noiseAndFlagDA = boost::dynamic_pointer_cast<accessors::IFlagAndNoiseDataAccessor>(chunkPtr);
      ASKAPCHECK(noiseAndFlagDA, "Accessor type passed to CalibrationApplicatorME does not support change of flags");
      rwFlag.reference(noiseAndFlagDA->rwFlag());
  }
  // MV: we can do something more clever, but accessing original read-only flags is not too bad
  // it will be the same as rwFlag above by reference
  const casacore::Cube<casacore::Bool> &flag = chunk.flag();

  casa::SquareMatrix<casa::Complex, 4> mueller;
  const float detThreshold = 1e-25;

  const casa::uInt nChan = chunk.nChannel();
  const casa::uInt nRow = chunk.nRow();
  casa::RigidVector<casa::Complex,4> vis;
<<<<<<< HEAD

  for (casa::uInt row = 0; row < nRow; ++row) {
    bool needMueller = true;
    bool validSolution = false;
    casa::Float det = 0.;
    for (casa::uInt chan = 0; chan < nChan; ++chan) {
        bool allFlagged = true;
        // we don't really support partial polarisation flagging, but to avoid nasty surprises it is better to flag such samples completely.
        bool needFlag = false;
        //ASKAPDEBUGASSERT(thisRowFlag.ncolumn() == nPol);
        for (casa::uInt pol = 0; pol < nPol; ++pol) {
             //if (flag(row,chan,pol)) {
             if (flag(pol,chan,row)) {
                 needFlag = true;
             } else {
                 allFlagged = false;
             }
        }
        // don't bother with the rest of processing if the sample is flagged anyway in its entirety
        if (allFlagged) {
            continue;
        }

        if (!itsChannelIndependent || needMueller) {
            // we only need to fill the mueller matrix once in the non bandpass case
            needMueller = false;
            const int b1 = itsBeamIndependent ? 0 : beam1[row];
            const int b2 = itsBeamIndependent ? 0 : beam2[row];
            if (solutionAccessorNeedsTime) {
                solutionAccessorNeedsTime = false;
                updateAccessor(chunk.time());
=======
  const casa::uInt nVisRow = rwVis.nrow();
  ASKAPDEBUGASSERT(nRow > 0);
  ASKAPCHECK(nVisRow % nRow == 0,"#visibility rows should be multiple of # rows in chunk");

  casa::uInt nDir = nVisRow / nRow;
  for (casa::uInt dir = 0; dir < nDir; ++dir) {
      for (casa::uInt row = 0; row < nRow; ++row) {
        const casa::uInt visRow =  row + dir * nRow;
        bool needMueller = true;
        bool validSolution = false;
        casa::Float det = 0.;
        for (casa::uInt chan = 0; chan < nChan; ++chan) {
            bool allFlagged = true;
            // we don't really support partial polarisation flagging, but to avoid nasty surprises it is better to flag such samples completely.
            bool needFlag = false;
            //ASKAPDEBUGASSERT(thisRowFlag.ncolumn() == nPol);
            for (casa::uInt pol = 0; pol < nPol; ++pol) {
                 if (flag(row,chan,pol)) {
                     needFlag = true;
                 } else {
                     allFlagged = false;
                 }
>>>>>>> 2a1dd4a0
            }
            // don't bother with the rest of processing if the sample is flagged anyway in its entirety
            if (allFlagged) {
                continue;
            }

            if (!itsChannelIndependent || needMueller) {
                // we only need to fill the mueller matrix once in the non bandpass case
                needMueller = false;
                const int b1 = itsBeamIndependent ? 0 : (nDir > 1 ? dir : beam1[row]);
                const int b2 = itsBeamIndependent ? 0 : (nDir > 1 ? dir : beam2[row]);
                if (solutionAccessorNeedsTime) {
                    solutionAccessorNeedsTime = false;
                    updateAccessor(chunk.time());
                }
                std::pair<casa::SquareMatrix<casa::Complex, 2>, bool> jv1 =
                    calSolution().jonesAndValidity(antenna1[row], b1, chan);
                std::pair<casa::SquareMatrix<casa::Complex, 2>, bool> jv2 =
                    calSolution().jonesAndValidity(antenna2[row], b2, chan);

                validSolution = jv1.second && jv2.second;
                if (validSolution) {
                    if (getInterpolateTime()) {
                        // get second lot of calibration parameters
                        // a=after b=before 1=ant1 2=ant2
                        std::pair<casa::SquareMatrix<casa::Complex, 2>, bool> jv1a =
                            nextCalSolution().jonesAndValidity(antenna1[row], b1, chan);
                        std::pair<casa::SquareMatrix<casa::Complex, 2>, bool> jv2a =
                            nextCalSolution().jonesAndValidity(antenna2[row], b2, chan);
                        const bool valid = jv1a.second && jv2a.second;
                        if (valid) {
                            casa::SquareMatrix<casa::Complex, 2>& j1b = jv1.first;
                            casa::SquareMatrix<casa::Complex, 2>& j2b = jv2.first;
                            casa::SquareMatrix<casa::Complex, 2>& j1a = jv1a.first;
                            casa::SquareMatrix<casa::Complex, 2>& j2a = jv2a.first;
                            const double tb = calSolutionTime();
                            const double ta = nextCalSolutionTime();
                            if (ta > tb) {
                                const double t = chunk.time();
                                const float factor = (t - tb) / (ta - tb);
                                // simple interpolation scheme.. causes decorrelation
                                //j1b += (j1a - j1b) * factor;
                                //j2b += (j2a - j2b) * factor;
                                // Interpolate ampl and phase separately
                                // can only interpolate pure gain this way, not leakage
                                for (int i=0; i<=1; i++) {
                                    casa::Complex g1b = j1b(i,i);
                                    casa::Complex g2b = j2b(i,i);
                                    casa::Complex g1a = j1a(i,i);
                                    casa::Complex g2a = j2a(i,i);
                                    if (abs(g1a) > 0 && abs(g1b) > 0) {
                                        const casa::Complex g = g1a / g1b;
                                        const float mag = abs(g);
                                        j1b(i,i) = g1b * (1 + (mag-1)*factor) * pow(g/mag,factor);
                                    }
                                    if (abs(g2a) > 0 && abs(g2b) > 0) {
                                        const casa::Complex g = g2a / g2b;
                                        const float mag = abs(g);
                                        j2b(i,i) = g2b * (1 + (mag-1)*factor) * pow(g/mag,factor);
                                    }
                                }
                            }
                        }
                    }
                    const casa::SquareMatrix<casa::Complex, 2>& j1 = jv1.first;
                    const casa::SquareMatrix<casa::Complex, 2>& j2 = jv2.first;
                    const casa::Complex det1 = j1(0,0)*j1(1,1)-j1(0,1)*j1(1,0);
                    const casa::Complex det2 = j2(0,0)*j2(1,1)-j2(0,1)*j2(1,0);
                    det = casa::real(det1*conj(det1))*casa::real(det2*conj(det2));
                    // Inverse of 4x4 mueller is directProduct of 2x2 jones inverses
                    if (det > detThreshold) {
                        if (correct) {
                            directProduct(mueller, j1.inverse(),conj(j2).inverse());
                        } else {
                            directProduct(mueller, j1,conj(j2));
                        }
                    }
                }
            }
<<<<<<< HEAD
        }
        if (validSolution) {
            for (casa::uInt pol = 0; pol < nPol; ++pol) {
                //vis(pol) = rwVis(row,chan,pol);
                vis(pol) = rwVis(pol,chan,row);
=======
            if (validSolution) {
                for (casa::uInt pol = 0; pol < nPol; ++pol) {
                    vis(pol) = rwVis(visRow, chan, pol);
                }
>>>>>>> 2a1dd4a0
            }

<<<<<<< HEAD
        if (itsFlagAllowed) {
            if (det <= detThreshold || !validSolution || needFlag) {
                ASKAPCHECK(noiseAndFlagDA, "Accessor type passed to CalibrationApplicatorME does not support change of flags");
                for (casa::uInt pol = 0; pol < nPol; ++pol) {
                    //rwFlag(row,chan,pol)=true;
                    rwFlag(pol,chan,row)=true;
                    //rwVis(row,chan,pol)=0.;
                    rwVis(pol,chan,row)=0.;
=======
            if (itsFlagAllowed) {
                if (det <= detThreshold || !validSolution || needFlag) {
                    ASKAPCHECK(noiseAndFlagDA, "Accessor type passed to CalibrationApplicatorME does not support change of flags");
                    for (casa::uInt pol = 0; pol < nPol; ++pol) {
                        rwFlag(row,chan,pol)=true;
                        rwVis(visRow,chan,pol)=0.;
                    }
                    continue;
>>>>>>> 2a1dd4a0
                }
            } else {
              ASKAPCHECK(validSolution && !needFlag, "Encountered unflagged data and invalid solution, but flagging samples has not been allowed");
              ASKAPCHECK(det>detThreshold, "Unable to apply calibration for (antenna1,beam1)=("<<antenna1[row]<<","<<beam1[row]<<") and (antenna2,beam2)=("<<antenna2[row]<<
                               ","<<beam2[row]<<"), time="<<chunk.time()/86400.-55000<<" determinant is too close to 0. D="<<det<<" matrix="<<mueller.matrix()
                       //<<" jones1="<<jones1.matrix()<<" jones2="<<jones2.matrix()
                       <<" dir="<<askap::printDirection(chunk.pointingDir1()[row]));
            }

            // do the actual calibration
            vis*=mueller;

<<<<<<< HEAD
        // write back to chunk
        for (casacore::uInt pol = 0; pol < nPol; ++pol) {
            //rwVis(row,chan,pol) = vis(pol);
            rwVis(pol,chan,row) = vis(pol);
        }

        if (itsScaleNoise) {
            ASKAPCHECK(noiseAndFlagDA, "Accessor type passed to CalibrationApplicatorME does not support change of the noise estimate");
            //casacore::Vector<casacore::Complex> thisChanNoise = noiseAndFlagDA->rwNoise().yzPlane(row).row(chan);
            casacore::Vector<casacore::Complex> thisChanNoise = noiseAndFlagDA->rwNoise().xyPlane(row).column(chan);
            ASKAPDEBUGASSERT(thisChanNoise.nelements() == nPol);
            // propagating noise estimate through the matrix multiplication
            casa::RigidVector<casa::Complex,4> noise = thisChanNoise;
            // Somehow the indexing below calls the non const version and throws
            // an exception for a diagonal matrix. Avoid this with explicitly const version
            const casa::SquareMatrix<casa::Complex,4>& cmueller = mueller;
=======
            // write back to chunk
            for (casacore::uInt pol = 0; pol < nPol; ++pol) {
                rwVis(visRow, chan, pol) = vis(pol);
            }

            if (itsScaleNoise) {
                ASKAPCHECK(noiseAndFlagDA, "Accessor type passed to CalibrationApplicatorME does not support change of the noise estimate");
                casacore::Vector<casacore::Complex> thisChanNoise = noiseAndFlagDA->rwNoise().yzPlane(row).row(chan);
                ASKAPDEBUGASSERT(thisChanNoise.nelements() == nPol);
                // propagating noise estimate through the matrix multiplication
                casa::RigidVector<casa::Complex,4> noise = thisChanNoise;
                // Somehow the indexing below calls the non const version and throws
                // an exception for a diagonal matrix. Avoid this with explicitly const version
                const casa::SquareMatrix<casa::Complex,4>& cmueller = mueller;
>>>>>>> 2a1dd4a0

                for (casacore::uInt pol = 0; pol < nPol; ++pol) {
                    float tempRe = 0., tempIm = 0.;
                    for (casa::uInt k = 0; k < nPol; ++k) {
                        tempRe += casa::square(casa::real(cmueller(pol,k)) * casa::real(noise(k))) +
                                  casa::square(casa::imag(cmueller(pol,k)) * casa::imag(noise(k)));
                        tempIm += casa::square(casa::real(cmueller(pol,k)) * casa::imag(noise(k))) +
                                  casa::square(casa::imag(cmueller(pol,k)) * casa::real(noise(k)));
                    }
                    thisChanNoise(pol) = casacore::Complex(sqrt(tempRe),sqrt(tempIm));
                }
            }
        }
      }
  }
}
/// @brief determines whether to scale the noise estimate
/// @details This is one of the configuration methods, it controlls
/// whether the noise estimate is scaled aggording to applied calibration
/// factors or not.
/// @param[in] scale if true, the noise will be scaled
void CalibrationApplicatorME::scaleNoise(bool scale)
{
  itsScaleNoise = scale;
  if (itsScaleNoise) {
     ASKAPLOG_INFO_STR(logger, "CalibrationApplicatorME will scale noise estimate when applying calibration solution");
  } else {
     ASKAPLOG_INFO_STR(logger, "CalibrationApplicatorME will not change the noise estimate");
  }
}

/// @brief determines whether to allow data flagging
/// @details This is one of the configuration methods, it controlls
/// the behavior of the correct method in the case when the matrix inversion
/// fails. If data flagging is allowed, corresponding visibilities are flagged
/// otherwise an exception is thrown.
/// @param[in] flag if true, the flagging is allowed
void CalibrationApplicatorME::allowFlag(bool flag)
{
  itsFlagAllowed = flag;
  if (itsFlagAllowed) {
     ASKAPLOG_INFO_STR(logger, "CalibrationApplicatorME will flag visibilites if inversion of the calibration solution fails");
  } else {
     ASKAPLOG_INFO_STR(logger, "CalibrationApplicatorME will throw an exception if inversion of the calibration solution fails");
  }
}

/// @brief determines whether beam=0 calibration is used for all beams or not
/// @details It is handy to be able to apply the same solution for all beams. With
/// this flag set, beam=0 solution will be used for all beams.
/// @param[in] flag if true, beam=0 calibration is applied to all beams
void CalibrationApplicatorME::beamIndependent(bool flag)
{
  itsBeamIndependent = flag;
  if (itsBeamIndependent) {
      ASKAPLOG_INFO_STR(logger, "CalibrationApplicatorME will apply beam=0 calibration solutions to all beams encountered");
  } else {
      ASKAPLOG_INFO_STR(logger, "CalibrationApplicatorME will apply beam-dependent calibration solutions");
  }
}
/// @brief determines whether channel dependent calibration is used or not
/// @details It is handy to be able to apply the same solution for all channels. With
/// this flag set, the same solution will be used for all channels.
/// @param[in] flag if true, the same calibration is applied to all channels
void CalibrationApplicatorME::channelIndependent(bool flag)
{
  itsChannelIndependent = flag;
  if (itsChannelIndependent) {
      ASKAPLOG_INFO_STR(logger, "CalibrationApplicatorME will apply the same gain calibration solutions to all channels");
  } else {
      ASKAPLOG_INFO_STR(logger, "CalibrationApplicatorME will apply bandpass calibration solutions");
  }
}

/// @brief determines whether time interpolation is used or not
/// @details when applying gains determined on a coarser time grid than the data
/// interpolating the gains in time improves dynamic range
/// @param[in] flag if true, interpolate the gains in time
void CalibrationApplicatorME::interpolateTime(bool flag)
{
  // make sure the parent CalibrationSolutionHandler knows about this too
  setInterpolateTime(flag);
  if (getInterpolateTime()) {
      ASKAPLOG_INFO_STR(logger, "CalibrationApplicatorME will interpolate the gains in time");
  } else {
      ASKAPLOG_INFO_STR(logger, "CalibrationApplicatorME will not interpolate the gains in time");
  }
}

} // namespace synthesis

} // namespace askap<|MERGE_RESOLUTION|>--- conflicted
+++ resolved
@@ -257,39 +257,6 @@
   const casa::uInt nChan = chunk.nChannel();
   const casa::uInt nRow = chunk.nRow();
   casa::RigidVector<casa::Complex,4> vis;
-<<<<<<< HEAD
-
-  for (casa::uInt row = 0; row < nRow; ++row) {
-    bool needMueller = true;
-    bool validSolution = false;
-    casa::Float det = 0.;
-    for (casa::uInt chan = 0; chan < nChan; ++chan) {
-        bool allFlagged = true;
-        // we don't really support partial polarisation flagging, but to avoid nasty surprises it is better to flag such samples completely.
-        bool needFlag = false;
-        //ASKAPDEBUGASSERT(thisRowFlag.ncolumn() == nPol);
-        for (casa::uInt pol = 0; pol < nPol; ++pol) {
-             //if (flag(row,chan,pol)) {
-             if (flag(pol,chan,row)) {
-                 needFlag = true;
-             } else {
-                 allFlagged = false;
-             }
-        }
-        // don't bother with the rest of processing if the sample is flagged anyway in its entirety
-        if (allFlagged) {
-            continue;
-        }
-
-        if (!itsChannelIndependent || needMueller) {
-            // we only need to fill the mueller matrix once in the non bandpass case
-            needMueller = false;
-            const int b1 = itsBeamIndependent ? 0 : beam1[row];
-            const int b2 = itsBeamIndependent ? 0 : beam2[row];
-            if (solutionAccessorNeedsTime) {
-                solutionAccessorNeedsTime = false;
-                updateAccessor(chunk.time());
-=======
   const casa::uInt nVisRow = rwVis.nrow();
   ASKAPDEBUGASSERT(nRow > 0);
   ASKAPCHECK(nVisRow % nRow == 0,"#visibility rows should be multiple of # rows in chunk");
@@ -307,12 +274,11 @@
             bool needFlag = false;
             //ASKAPDEBUGASSERT(thisRowFlag.ncolumn() == nPol);
             for (casa::uInt pol = 0; pol < nPol; ++pol) {
-                 if (flag(row,chan,pol)) {
+                 if (flag(pol,chan,row)) {
                      needFlag = true;
                  } else {
                      allFlagged = false;
                  }
->>>>>>> 2a1dd4a0
             }
             // don't bother with the rest of processing if the sample is flagged anyway in its entirety
             if (allFlagged) {
@@ -392,39 +358,23 @@
                     }
                 }
             }
-<<<<<<< HEAD
-        }
-        if (validSolution) {
-            for (casa::uInt pol = 0; pol < nPol; ++pol) {
-                //vis(pol) = rwVis(row,chan,pol);
-                vis(pol) = rwVis(pol,chan,row);
-=======
             if (validSolution) {
                 for (casa::uInt pol = 0; pol < nPol; ++pol) {
-                    vis(pol) = rwVis(visRow, chan, pol);
-                }
->>>>>>> 2a1dd4a0
-            }
-
-<<<<<<< HEAD
-        if (itsFlagAllowed) {
-            if (det <= detThreshold || !validSolution || needFlag) {
-                ASKAPCHECK(noiseAndFlagDA, "Accessor type passed to CalibrationApplicatorME does not support change of flags");
-                for (casa::uInt pol = 0; pol < nPol; ++pol) {
-                    //rwFlag(row,chan,pol)=true;
-                    rwFlag(pol,chan,row)=true;
-                    //rwVis(row,chan,pol)=0.;
-                    rwVis(pol,chan,row)=0.;
-=======
+                    //vis(pol) = rwVis(row,chan,pol);
+                    vis(pol) = rwVis(pol,chan,row);
+                }
+            }
+
             if (itsFlagAllowed) {
                 if (det <= detThreshold || !validSolution || needFlag) {
                     ASKAPCHECK(noiseAndFlagDA, "Accessor type passed to CalibrationApplicatorME does not support change of flags");
                     for (casa::uInt pol = 0; pol < nPol; ++pol) {
-                        rwFlag(row,chan,pol)=true;
-                        rwVis(visRow,chan,pol)=0.;
+                        //rwFlag(row,chan,pol)=true;
+                        rwFlag(pol,chan,row)=true;
+                        //rwVis(row,chan,pol)=0.;
+                        rwVis(pol,chan,row)=0.;
                     }
                     continue;
->>>>>>> 2a1dd4a0
                 }
             } else {
               ASKAPCHECK(validSolution && !needFlag, "Encountered unflagged data and invalid solution, but flagging samples has not been allowed");
@@ -436,55 +386,37 @@
 
             // do the actual calibration
             vis*=mueller;
-
-<<<<<<< HEAD
-        // write back to chunk
-        for (casacore::uInt pol = 0; pol < nPol; ++pol) {
-            //rwVis(row,chan,pol) = vis(pol);
-            rwVis(pol,chan,row) = vis(pol);
-        }
-
-        if (itsScaleNoise) {
-            ASKAPCHECK(noiseAndFlagDA, "Accessor type passed to CalibrationApplicatorME does not support change of the noise estimate");
-            //casacore::Vector<casacore::Complex> thisChanNoise = noiseAndFlagDA->rwNoise().yzPlane(row).row(chan);
-            casacore::Vector<casacore::Complex> thisChanNoise = noiseAndFlagDA->rwNoise().xyPlane(row).column(chan);
-            ASKAPDEBUGASSERT(thisChanNoise.nelements() == nPol);
-            // propagating noise estimate through the matrix multiplication
-            casa::RigidVector<casa::Complex,4> noise = thisChanNoise;
-            // Somehow the indexing below calls the non const version and throws
-            // an exception for a diagonal matrix. Avoid this with explicitly const version
-            const casa::SquareMatrix<casa::Complex,4>& cmueller = mueller;
-=======
             // write back to chunk
             for (casacore::uInt pol = 0; pol < nPol; ++pol) {
-                rwVis(visRow, chan, pol) = vis(pol);
+                //rwVis(row,chan,pol) = vis(pol);
+                rwVis(pol,chan,row) = vis(pol);
             }
 
             if (itsScaleNoise) {
                 ASKAPCHECK(noiseAndFlagDA, "Accessor type passed to CalibrationApplicatorME does not support change of the noise estimate");
-                casacore::Vector<casacore::Complex> thisChanNoise = noiseAndFlagDA->rwNoise().yzPlane(row).row(chan);
+                //casacore::Vector<casacore::Complex> thisChanNoise = noiseAndFlagDA->rwNoise().yzPlane(row).row(chan);
+                casacore::Vector<casacore::Complex> thisChanNoise = noiseAndFlagDA->rwNoise().xyPlane(row).column(chan);
                 ASKAPDEBUGASSERT(thisChanNoise.nelements() == nPol);
                 // propagating noise estimate through the matrix multiplication
                 casa::RigidVector<casa::Complex,4> noise = thisChanNoise;
                 // Somehow the indexing below calls the non const version and throws
                 // an exception for a diagonal matrix. Avoid this with explicitly const version
                 const casa::SquareMatrix<casa::Complex,4>& cmueller = mueller;
->>>>>>> 2a1dd4a0
 
                 for (casacore::uInt pol = 0; pol < nPol; ++pol) {
                     float tempRe = 0., tempIm = 0.;
                     for (casa::uInt k = 0; k < nPol; ++k) {
                         tempRe += casa::square(casa::real(cmueller(pol,k)) * casa::real(noise(k))) +
-                                  casa::square(casa::imag(cmueller(pol,k)) * casa::imag(noise(k)));
+                                casa::square(casa::imag(cmueller(pol,k)) * casa::imag(noise(k)));
                         tempIm += casa::square(casa::real(cmueller(pol,k)) * casa::imag(noise(k))) +
-                                  casa::square(casa::imag(cmueller(pol,k)) * casa::real(noise(k)));
+                               casa::square(casa::imag(cmueller(pol,k)) * casa::real(noise(k)));
                     }
                     thisChanNoise(pol) = casacore::Complex(sqrt(tempRe),sqrt(tempIm));
                 }
             }
+          }
         }
-      }
-  }
+    }
 }
 /// @brief determines whether to scale the noise estimate
 /// @details This is one of the configuration methods, it controlls
