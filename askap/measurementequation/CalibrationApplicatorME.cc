--- conflicted
+++ resolved
@@ -180,13 +180,8 @@
             if (itsFlagAllowed) {
                 if (casacore::abs(det)<detThreshold || !validSolution || needFlag) {
                     ASKAPCHECK(noiseAndFlagDA, "Accessor type passed to CalibrationApplicatorME does not support change of flags");
-<<<<<<< HEAD
-                    //noiseAndFlagDA->rwFlag().yzPlane(row).row(chan).set(true);
                     noiseAndFlagDA->rwFlag().xyPlane(row).column(chan).set(true);
                     thisChan.set(0.);
-=======
-                    noiseAndFlagDA->rwFlag().yzPlane(row).row(chan).set(true);
->>>>>>> 73ceee32
                     continue;
                 }
             } else {
@@ -374,14 +369,8 @@
                 if (det <= detThreshold || !validSolution || needFlag) {
                     ASKAPCHECK(noiseAndFlagDA, "Accessor type passed to CalibrationApplicatorME does not support change of flags");
                     for (casa::uInt pol = 0; pol < nPol; ++pol) {
-<<<<<<< HEAD
-                        //rwFlag(row,chan,pol)=true;
                         rwFlag(pol,chan,row)=true;
-                        //rwVis(row,chan,pol)=0.;
                         rwVis(pol,chan,visRow)=0.;
-=======
-                        rwFlag(row,chan,pol)=true;
->>>>>>> 73ceee32
                     }
                     // go to next channel
                     continue;
