--- conflicted
+++ resolved
@@ -653,14 +653,9 @@
 
       if (itsWriteModelImage) {
         itsImageCube.reset(new CubeBuilder<casacore::Float>(itsParset, this->nchanCube, f0, freqinc, img_name));
-<<<<<<< HEAD
-        // Fill in the date
-        itsImageCube->setDateObs(dateObs);
         // Fill in the history keyword
         const std::vector<std::string> historyLines = itsParset.getStringVector("imageHistory");
         itsImageCube->writeImageHistory(historyLines);
-=======
->>>>>>> 3d41991f
       }
       if (itsWritePsfRaw) {
         itsPSFCube.reset(new CubeBuilder<casacore::Float>(itsParset, this->nchanCube, f0, freqinc, psf_name));
