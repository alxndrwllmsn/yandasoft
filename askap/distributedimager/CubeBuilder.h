/// @file CubeBuilder.h
///
/// Class to run the creation of a new cube
///
/// @copyright (c) 2013 CSIRO
/// Australia Telescope National Facility (ATNF)
/// Commonwealth Scientific and Industrial Research Organisation (CSIRO)
/// PO Box 76, Epping NSW 1710, Australia
/// atnf-enquiries@csiro.au
///
/// This file is part of the ASKAP software distribution.
///
/// The ASKAP software distribution is free software: you can redistribute it
/// and/or modify it under the terms of the GNU General Public License as
/// published by the Free Software Foundation; either version 2 of the License,
/// or (at your option) any later version.
///
/// This program is distributed in the hope that it will be useful,
/// but WITHOUT ANY WARRANTY; without even the implied warranty of
/// MERCHANTABILITY or FITNESS FOR A PARTICULAR PURPOSE.  See the
/// GNU General Public License for more details.
///
/// You should have received a copy of the GNU General Public License
/// along with this program; if not, write to the Free Software
/// Foundation, Inc., 59 Temple Place, Suite 330, Boston, MA  02111-1307 USA
///
/// @author Ben Humphreys <Ben.Humphreys@csiro.au>
///
#ifndef ASKAP_CP_SIMAGER_CUBEBUILDER_H
#define ASKAP_CP_SIMAGER_CUBEBUILDER_H

// System includes
#include <string>

// ASKAPsoft includes
#include <boost/shared_ptr.hpp>
#include <boost/optional.hpp>
#include <Common/ParameterSet.h>
#include <askap/imageaccess/ImageAccessFactory.h>

#include <casacore/images/Images/PagedImage.h>
#include <casacore/lattices/Lattices/PagedArray.h>
#include <casacore/casa/Arrays/Array.h>
#include <casacore/coordinates/Coordinates/CoordinateSystem.h>
#include <casacore/casa/Quanta.h>
#include <askap/distributedimager/CubeComms.h>

namespace askap {
namespace cp {

template <class T>
class CubeBuilder {
    public:
        /// @brief Construct from parset and some extra parameters
        /// @details Construct CubeBuilder from parset, frequency parameters and name.
        /// @param[in] parset - ParameterSet, used to get the image parameters
        /// @param[in] nchan - uInt Number of channels in the cube
        /// @param[in] f0 - Quantity Start frequency of the cube
        /// @param[in] inc - Quantity Frequency increments of the cube
        /// @param[in] name - string The type of image (e.g., "restored","psf","visgrid")
        /// @param[in] uvcoord - bool label the cube with UV coordinates, this is for
        /// complex casa type cubes with gridded visibilities
        CubeBuilder(const LOFAR::ParameterSet& parset,
                    const casacore::uInt nchan,
                    const casacore::Quantity& f0,
                    const casacore::Quantity& inc,
                    const std::string& name = "",
                    const bool uvcoord = false);

        /// @brief Construct from parset and some extra parameters
        /// @details Construct CubeBuilder from parset, shape, coordinate system and name.
        /// @param[in] parset - ParameterSet, used to get the image parameters
        /// @param[in] shape - IPosition giving the image shape
        /// @param[in] coordsys - A casacore coordinate system for the cube
        /// @param[in] name - string The type of image (e.g., "restored","psf","visgrid")
        CubeBuilder(const LOFAR::ParameterSet& parset,
                    const casacore::IPosition & shape,
                    const casacore::CoordinateSystem & coordSys,
                    const std::string& name = "");

<<<<<<< HEAD
        CubeBuilder(askapparallel::AskapParallel& comm,
                    size_t comm_index,
                    const LOFAR::ParameterSet& parset,
                    const casacore::uInt nchan,
                    const casacore::Quantity& f0,
                    const casacore::Quantity& inc,
                    const std::string& name = "",
                    const bool uvcoord = false);

=======
        /// @brief Construct from parset and name
        /// @details Construct CubeBuilder from parset and name. This version is for
        /// the ranks that don't actually create the cube, but just use it to write their output to
        /// @param[in] parset - ParameterSet, used to get the image parameters
        /// @param[in] name - string The type of image (e.g., "restored","psf","visgrid")
>>>>>>> c741c808
        CubeBuilder(const LOFAR::ParameterSet& parset,const std:: string& name);

        /// Destructor
        ~CubeBuilder();

        /// @brief Create the image filename
        /// @details This create the filename for the image using the base name from the Parset and
        /// the type of image specified by the name parameter
        /// @param[in] parset - ParameterSet, used to get the base image name
        /// @param[in] name - The type of image (e.g., "restored","psf","visgrid")
        static std::string makeImageName(const LOFAR::ParameterSet& parset, const std:: string& name);

        /// @brief Write a channel to the cube
        /// @details This writes a single channel (slice) to the cube without changing
        /// the shape of the array given.
        /// @param[in] arr - Array channel image data to write to the cube
        /// @param[in] chan - uInt channel in the cube to write to
        void writeRigidSlice(const casacore::Array<T>& arr, const casacore::uInt chan);

        /// @brief Write a channel to the cube, oversampled if needed
        /// @details This writes a single channel (slice) to the cube, oversampling the
        /// array given if needed (i.e., Nyquist gridding was used to reduce the array size).
        /// The array written out is also returned, so it is available for statistics calculation.
        /// @param[in] arr - Array channel image data to write to the cube
        /// @param[in] chan - uInt channel in the cube to write to
        /// @return a reference copy of the possibly oversampled array written to the cube
        const casacore::Array<float> writeFlexibleSlice(const casacore::Array<float>& arr, const casacore::uInt chan);

        /// @brief create a coordinate system
        /// @details This creates a coordinate system for a cube
        /// @param[in] parset - ParameterSet, used to get the image parameters
        /// @param[in] nx - uInt grid size in x direction
        /// @param[in] ny - uInt grid size in y direction
        /// @param[in] f0 - Quantity Start frequency of the cube
        /// @param[in] inc - Quantity Frequency increments of the cube
        casacore::CoordinateSystem
        createCoordinateSystem(const LOFAR::ParameterSet& parset,
                               const casacore::uInt nx,
                               const casacore::uInt ny,
                               const casacore::Quantity& f0,
                               const casacore::Quantity& inc);

        /// @brief create a coordinate system for a UV grid
        /// @details This creates a coordinate system for a cube containing gridded uv data
        /// @param[in] parset - ParameterSet, used to get the image parameters
        /// @param[in] nx - uInt grid size in x direction
        /// @param[in] ny - uInt grid size in y direction
        /// @param[in] f0 - Quantity Start frequency of the cube
        /// @param[in] inc - Quantity Frequency increments of the cube
        casacore::CoordinateSystem
        createUVCoordinateSystem(const LOFAR::ParameterSet& parset,
                                 const casacore::uInt nx,
                                 const casacore::uInt ny,
                                 const casacore::Quantity& f0,
                                 const casacore::Quantity& inc);

        /// @brief set the restoring beam size for this image
        /// @details This sets the 'overall' beam size for the cube
        /// @param[in] beam - Vector<Quantum<Double>>, the beam parameters (major, minor, PA)
        void addBeam(casacore::Vector<casacore::Quantum<double> > &beam);

        /// @brief set units for this image
        /// @details This sets the brightness units for the cube (e.g., "Jy/beam")
        /// @param[in] units - string, the units
        void setUnits(const std::string &units)
        { itsCube->setUnits(itsFilename, units); }

        /// @brief set observing date for this image
        /// @details This sets the observing date for the cube, usually the starting date
        /// @param[in] dateObs - MVEpoch, the observation date
        void setDateObs(const casacore::MVEpoch &dateObs);

        /// @brief write the image history
        /// @details This sets the image history for the cube, a number of lines
        /// describing processing history and other details
        /// @param[in] historyLines - vector<string> the history to be recorded with the image
        void writeImageHistory(const std::vector<std::string>& historyLines);

        /// @brief set the restoring beam size for each channel in this image
        /// @details This sets the beam sizes for the cube, one set for each channel
        /// @param[in] beamList - BeamList, the list of all beam parameters
        void addBeamList(const accessors::BeamList & beamList);

        /// @brief set the image info from a record
        /// @details This sets the casacore image Info
        /// @param[in] info - Record, extra image information to be recorded
        void setInfo(const casacore::Record & info);

        /// @brief the filename of this cube
        /// @details Access to the name of the cube on disk
        /// @return string, filename of the cube
        std::string filename() const{return itsFilename;};

        /// @brief the image accessor for this cube
        /// @details Generic access to the cube using standard interface
        /// @return shared pointer to image accessor
        boost::shared_ptr<accessors::IImageAccess<T>> imageHandler();

        /// @brief the oversampling factor for this cube
        /// @details If Nyquist gridding is used this will contain the oversampling factor,
        /// it may be needed to oversample some of the arrays before writing them to the cube
        /// @return optional<float> the oversampling factor
        boost::optional<float> oversamplingFactor();


    private:

<<<<<<< HEAD
        void setupCube(const LOFAR::ParameterSet& parset,
                       const casacore::uInt nchan,
                       const casacore::Quantity& f0,
                       const casacore::Quantity& inc,
                       const bool uvcoord);


=======
        /// Shared pointer to the Image accessor
>>>>>>> c741c808
        boost::shared_ptr<accessors::IImageAccess<T> > itsCube;

        /// Image name from parset - must start with "image."
        std::string itsFilename;

        /// Rest frequency to be written to the cubes
        casacore::Quantum<double> itsRestFrequency;

        /// Description of the polarisation properties of the output cubes
        casacore::Vector<casacore::Stokes::StokesTypes> itsStokes;

        /// @brief extra oversampling factor to use when building cubes
        boost::optional<float> itsExtraOversamplingFactor;
};

}
}
#include "CubeBuilder.tcc"

#endif<|MERGE_RESOLUTION|>--- conflicted
+++ resolved
@@ -78,7 +78,11 @@
                     const casacore::CoordinateSystem & coordSys,
                     const std::string& name = "");
 
-<<<<<<< HEAD
+        /// @brief Construct from parset and name
+        /// @details Construct CubeBuilder from parset and name. This version is for
+        /// the ranks that don't actually create the cube, but just use it to write their output to
+        /// @param[in] parset - ParameterSet, used to get the image parameters
+        /// @param[in] name - string The type of image (e.g., "restored","psf","visgrid")
         CubeBuilder(askapparallel::AskapParallel& comm,
                     size_t comm_index,
                     const LOFAR::ParameterSet& parset,
@@ -88,13 +92,6 @@
                     const std::string& name = "",
                     const bool uvcoord = false);
 
-=======
-        /// @brief Construct from parset and name
-        /// @details Construct CubeBuilder from parset and name. This version is for
-        /// the ranks that don't actually create the cube, but just use it to write their output to
-        /// @param[in] parset - ParameterSet, used to get the image parameters
-        /// @param[in] name - string The type of image (e.g., "restored","psf","visgrid")
->>>>>>> c741c808
         CubeBuilder(const LOFAR::ParameterSet& parset,const std:: string& name);
 
         /// Destructor
@@ -202,17 +199,13 @@
 
     private:
 
-<<<<<<< HEAD
         void setupCube(const LOFAR::ParameterSet& parset,
                        const casacore::uInt nchan,
                        const casacore::Quantity& f0,
                        const casacore::Quantity& inc,
                        const bool uvcoord);
 
-
-=======
-        /// Shared pointer to the Image accessor
->>>>>>> c741c808
+        /// Shared pointer to the Image accessor        
         boost::shared_ptr<accessors::IImageAccess<T> > itsCube;
 
         /// Image name from parset - must start with "image."
