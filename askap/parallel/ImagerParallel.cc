--- conflicted
+++ resolved
@@ -881,7 +881,6 @@
             }
         }
 
-<<<<<<< HEAD
         // get the imageHistory keyword in the parset
         std::vector<std::string> historyLines;
         if ( parset().isDefined("imageHistory") ) {
@@ -889,10 +888,8 @@
         } else {
             ASKAPLOG_INFO_STR(logger, "---> imageHistory is not defined");
         }
-=======
         // Get any header keywords to add to the images from the parset
         const LOFAR::ParameterSet keywords = parset().makeSubset("header.");
->>>>>>> 3d41991f
 
         for (std::vector<std::string>::const_iterator it=resultimages.begin(); it
             !=resultimages.end(); it++) {
@@ -906,26 +903,18 @@
                     string tmpname = *it;
                     tmpname.replace(0,7,"image");
                     ASKAPLOG_INFO_STR(logger, "Saving " << *it << " with name " << tmpname+postfix );
-<<<<<<< HEAD
-                    SynthesisParamsHelper::saveImageParameter(*itsModel, *it, tmpname+postfix);
                     // write the imageHistory keyword
                     accessors::IImageAccess<>& imageAccessor = SynthesisParamsHelper::imageHandler();
+                    SynthesisParamsHelper::saveImageParameter(*itsModel, *it, tmpname+postfix, boost::none, keywords);
                     imageAccessor.addHistory(tmpname+postfix, historyLines);
-=======
-                    SynthesisParamsHelper::saveImageParameter(*itsModel, *it, tmpname+postfix, boost::none, keywords);
->>>>>>> 3d41991f
                 }
             } else {
                 if ((it->find("image") == 0) && (itsWriteModelImage || postfix!="")) {
                     ASKAPLOG_INFO_STR(logger, "Saving " << *it << " with name " << *it+postfix );
-<<<<<<< HEAD
-                    SynthesisParamsHelper::saveImageParameter(*itsModel, *it, *it+postfix);
                     // write the imageHistory keyword
                     accessors::IImageAccess<>& imageAccessor = SynthesisParamsHelper::imageHandler();
+                    SynthesisParamsHelper::saveImageParameter(*itsModel, *it, *it+postfix, boost::none, keywords);
                     imageAccessor.addHistory(*it+postfix, historyLines);
-=======
-                    SynthesisParamsHelper::saveImageParameter(*itsModel, *it, *it+postfix, boost::none, keywords);
->>>>>>> 3d41991f
                 }
             }
             if (((it->find("weights") == 0) && itsWriteWtImage) || ((it->find("mask") == 0) && itsWriteMaskImage))  {
@@ -942,41 +931,29 @@
                 if (!iph.isFacet()) {
                     if (!itsRestore && itsWriteResidual) {
                         ASKAPLOG_INFO_STR(logger, "Saving " << *it << " with name " << *it+postfix );
-<<<<<<< HEAD
-                        SynthesisParamsHelper::saveImageParameter(*itsModel, *it, *it+postfix, extraOSfactor);
+                        SynthesisParamsHelper::saveImageParameter(*itsModel, *it, *it+postfix, extraOSfactor, keywords);
                         // write the imageHistory keyword
                         accessors::IImageAccess<>& imageAccessor = SynthesisParamsHelper::imageHandler();
                         imageAccessor.addHistory(*it+postfix, historyLines);
-=======
-                        SynthesisParamsHelper::saveImageParameter(*itsModel, *it, *it+postfix, extraOSfactor, keywords);
->>>>>>> 3d41991f
                     }
                 }
                 else {
                     if (itsWriteResidual) {
                         ASKAPLOG_INFO_STR(logger, "Saving " << *it << " with name " << *it+postfix );
-<<<<<<< HEAD
-                        SynthesisParamsHelper::saveImageParameter(*itsModel, *it, *it+postfix, extraOSfactor);
+                        SynthesisParamsHelper::saveImageParameter(*itsModel, *it, *it+postfix, extraOSfactor, keywords);
                         // write the imageHistory keyword
                         accessors::IImageAccess<>& imageAccessor = SynthesisParamsHelper::imageHandler();
                         imageAccessor.addHistory(*it+postfix, historyLines);
-=======
-                        SynthesisParamsHelper::saveImageParameter(*itsModel, *it, *it+postfix, extraOSfactor, keywords);
->>>>>>> 3d41991f
                     }
                 }
 
             }
             if ((it->find("psf") == 0) && itsWritePsfRaw) {
                 ASKAPLOG_INFO_STR(logger, "Saving " << *it << " with name " << *it+postfix );
-<<<<<<< HEAD
-                SynthesisParamsHelper::saveImageParameter(*itsModel, *it, *it+postfix, extraOSfactor);
+                SynthesisParamsHelper::saveImageParameter(*itsModel, *it, *it+postfix, extraOSfactor, keywords);
                 // write the imageHistory keyword
                 accessors::IImageAccess<>& imageAccessor = SynthesisParamsHelper::imageHandler();
                 imageAccessor.addHistory(*it+postfix, historyLines);
-=======
-                SynthesisParamsHelper::saveImageParameter(*itsModel, *it, *it+postfix, extraOSfactor, keywords);
->>>>>>> 3d41991f
             }
         }
 
@@ -1083,56 +1060,36 @@
                                 tmpname.replace(0,7,"image");
                                 ASKAPLOG_INFO_STR(logger, "Saving restored image " << *ci << " with name "
                                         << tmpname+restore_suffix+".restored" );
-                                SynthesisParamsHelper::saveImageParameter(*itsModel, *ci,
-<<<<<<< HEAD
-                                    tmpname+restore_suffix+".restored");
+                                SynthesisParamsHelper::saveImageParameter(*itsModel, *ci, tmpname+restore_suffix+".restored", boost::none, keywords);
                                 // write the imageHistory keyword
                                 accessors::IImageAccess<>& imageAccessor = SynthesisParamsHelper::imageHandler();
                                 imageAccessor.addHistory(tmpname+restore_suffix+".restored", historyLines);
-=======
-                                    tmpname+restore_suffix+".restored", boost::none, keywords);
->>>>>>> 3d41991f
                             }
                         } else {
                             if (!iph.isFacet() && ((ci->find("image") == 0)))  {
                                 ASKAPLOG_INFO_STR(logger, "Saving restored image " << *ci << " with name "
                                         << *ci+restore_suffix+".restored" );
-                                SynthesisParamsHelper::saveImageParameter(*itsModel, *ci,
-<<<<<<< HEAD
-                                    *ci+restore_suffix+".restored");
+                                SynthesisParamsHelper::saveImageParameter(*itsModel, *ci, *ci+restore_suffix+".restored", boost::none, keywords);
                                 // write the imageHistory keyword
                                 accessors::IImageAccess<>& imageAccessor = SynthesisParamsHelper::imageHandler();
                                 imageAccessor.addHistory(*ci+restore_suffix+".restored", historyLines);
-=======
-                                    *ci+restore_suffix+".restored", boost::none, keywords);
->>>>>>> 3d41991f
                             }
                         }
                         if (!iph.isFacet() && ((ci->find("psf.image") == 0) && itsWritePsfImage))  {
                             ASKAPLOG_INFO_STR(logger, "Saving psf image " << *ci << " with name "
                                     << *ci+restore_suffix );
-                            SynthesisParamsHelper::saveImageParameter(*itsModel, *ci, *ci+restore_suffix,
-<<<<<<< HEAD
-                                extraOSfactor);
+                            SynthesisParamsHelper::saveImageParameter(*itsModel, *ci, *ci+restore_suffix, extraOSfactor, keywords);
                             // write the imageHistory keyword
                             accessors::IImageAccess<>& imageAccessor = SynthesisParamsHelper::imageHandler();
                             imageAccessor.addHistory(*ci+restore_suffix, historyLines);
-=======
-                                extraOSfactor, keywords);
->>>>>>> 3d41991f
                         }
                         if (!iph.isFacet() && ((ci->find("residual") == 0) && itsWriteResidual))  {
                             ASKAPLOG_INFO_STR(logger, "Saving residual image " << *ci << " with name "
                                     << *ci+restore_suffix );
-                            SynthesisParamsHelper::saveImageParameter(*itsModel, *ci, *ci+restore_suffix,
-<<<<<<< HEAD
-                                extraOSfactor);
+                            SynthesisParamsHelper::saveImageParameter(*itsModel, *ci, *ci+restore_suffix, extraOSfactor, keywords);
                             // write the imageHistory keyword
                             accessors::IImageAccess<>& imageAccessor = SynthesisParamsHelper::imageHandler();
                             imageAccessor.addHistory(*ci+restore_suffix, historyLines);
-=======
-                                extraOSfactor, keywords);
->>>>>>> 3d41991f
                         }
                     }
                 }
