--- conflicted
+++ resolved
@@ -56,10 +56,7 @@
 tstuvw2
 statsAndMaskChanApp
 tWeightsLogGather
-<<<<<<< HEAD
-=======
 tMajorCycleComms
->>>>>>> 3342bd7e
 )
 
 
