--- conflicted
+++ resolved
@@ -17,12 +17,6 @@
 set ( BASE_LOGFILTERS_TAG          tags/1.4.0       CACHE  STRING    "base-logfilters version"          FORCE )
 set ( BASE_IMAGEMATH_TAG           tags/1.11.0      CACHE  STRING    "base-imagemath version"           FORCE )
 set ( BASE_ASKAPPARALLEL_TAG       tags/1.6.0       CACHE  STRING    "base-askapparallel version"       FORCE )
-<<<<<<< HEAD
-set ( BASE_SCIMATH_TAG             eb14cf5a1c0139caf83e5c5633278009b979132f      CACHE  STRING    "base-scimath version"             FORCE )
-set ( BASE_COMPONENTS_TAG          tags/1.7.0       CACHE  STRING    "base-components version"          FORCE )
-set ( BASE_ACCESSORS_TAG           f7660e54b506729b7c68ad1e72555ca06ebc8943      CACHE  STRING    "base-accessors version"      FORCE )
-=======
 set ( BASE_SCIMATH_TAG             tags/1.11.0      CACHE  STRING    "base-scimath version"             FORCE )
 set ( BASE_COMPONENTS_TAG          tags/1.8.0       CACHE  STRING    "base-components version"          FORCE )
-set ( BASE_ACCESSORS_TAG           tags/1.11.0      CACHE  STRING    "base-accessors version"           FORCE )
->>>>>>> 8360a8ca
+set ( BASE_ACCESSORS_TAG           tags/1.11.0      CACHE  STRING    "base-accessors version"           FORCE )