--- conflicted
+++ resolved
@@ -19,9 +19,7 @@
 set ( BASE_ASKAPPARALLEL_TAG       tags/1.6.0       CACHE  STRING    "base-askapparallel version"       FORCE )
 set ( BASE_SCIMATH_TAG             tags/1.11.0      CACHE  STRING    "base-scimath version"             FORCE )
 set ( BASE_COMPONENTS_TAG          tags/1.8.0       CACHE  STRING    "base-components version"          FORCE )
-<<<<<<< HEAD
 #set ( BASE_ACCESSORS_TAG           tags/1.11.0      CACHE  STRING    "base-accessors version"           FORCE )
 set ( BASE_ACCESSORS_TAG           feature/AXA-2580-modify-dataaccess-code-for-axa-2558      CACHE  STRING    "base-accessors version"           FORCE )
-=======
-set ( BASE_ACCESSORS_TAG           7b96bd875da90419aa2f70b229cc5bb61fcf5041 CACHE  STRING    "base-accessors version"           FORCE )
->>>>>>> 2a1dd4a0
+
+#set ( BASE_ACCESSORS_TAG           7b96bd875da90419aa2f70b229cc5bb61fcf5041 CACHE  STRING    "base-accessors version"           FORCE )