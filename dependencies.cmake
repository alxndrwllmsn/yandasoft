# A list of specific version for the dependencies of this build.
#
# The contents here will aid in 'pinning' the contents of the build. Changing this file constitutes changing the build
# and this means that the integration version should be promoted. The version numbers (tags) specified here will be
# injected into the CMakeLists.txt file in the External_project_add definitions and will, therefore, control the
# versions of various sub libs built and integrated. They need not be official versions and can be arbitrary branches or
# tags such as dev feature branches etc.
#
# You can affect the build content by manipulating the "tag/branch" column. Should be something that git expects for that 
# repo.
#     Identifier                   tag/branch       cache  type      description                        force it
<<<<<<< HEAD
set ( ASKAP_CMAKE_TAG              tags/1.5.0       CACHE  STRING    "askap.cmake tools"                FORCE )
set ( LOFAR_COMMON_TAG             tags/1.2.0       CACHE  STRING    "lofar-common version"             FORCE )
set ( LOFAR_BLOB_TAG               tags/1.3.0       CACHE  STRING    "lofar-blob version"               FORCE )
set ( BASE_ASKAP_TAG               tags/1.6.0       CACHE  STRING    "base-askap version"               FORCE )
set ( BASE_LOGFILTERS_TAG          tags/1.4.0       CACHE  STRING    "base-logfilters version"          FORCE )
set ( BASE_IMAGEMATH_TAG           tags/1.11.0      CACHE  STRING    "base-imagemath version"           FORCE )
set ( BASE_ASKAPPARALLEL_TAG       adios_integration       CACHE  STRING    "base-askapparallel version"       FORCE )
set ( BASE_SCIMATH_TAG             tags/1.11.0      CACHE  STRING    "base-scimath version"             FORCE )
set ( BASE_COMPONENTS_TAG          tags/1.8.0       CACHE  STRING    "base-components version"          FORCE )
set ( BASE_ACCESSORS_TAG           adios_integration   CACHE  STRING    "base-accessors version"           FORCE )
=======
set ( ASKAP_CMAKE_TAG              tags/1.5.0      CACHE  STRING    "askap.cmake tools"                FORCE )
set ( ASKAP_DEV_TAG                tags/2.13.0     CACHE  STRING    "askap dev tools"                  FORCE )
set ( LOFAR_COMMON_TAG             tags/1.2.1      CACHE  STRING    "lofar-common version"             FORCE )
set ( LOFAR_BLOB_TAG               tags/1.3.1      CACHE  STRING    "lofar-blob version"               FORCE )
set ( BASE_ASKAP_TAG               tags/1.7.2      CACHE  STRING    "base-askap version"               FORCE )
set ( BASE_LOGFILTERS_TAG          tags/1.4.1      CACHE  STRING    "base-logfilters version"          FORCE )
set ( BASE_IMAGEMATH_TAG           tags/1.14.3     CACHE  STRING    "base-imagemath version"           FORCE )
set ( BASE_ASKAPPARALLEL_TAG       tags/1.9.3      CACHE  STRING    "base-askapparallel version"       FORCE )
set ( BASE_SCIMATH_TAG             tags/1.14.3     CACHE  STRING    "base-scimath version"             FORCE )
set ( BASE_ACCESSORS_TAG           tags/1.16.3     CACHE  STRING    "base-accessors version"           FORCE )
set ( BASE_COMPONENTS_TAG          tags/1.13.3     CACHE  STRING    "base-components version"          FORCE )
# TOS related repos are not versioned yet, so pinned this build with commit hash values.
>>>>>>> c741c808
<|MERGE_RESOLUTION|>--- conflicted
+++ resolved
@@ -9,18 +9,6 @@
 # You can affect the build content by manipulating the "tag/branch" column. Should be something that git expects for that 
 # repo.
 #     Identifier                   tag/branch       cache  type      description                        force it
-<<<<<<< HEAD
-set ( ASKAP_CMAKE_TAG              tags/1.5.0       CACHE  STRING    "askap.cmake tools"                FORCE )
-set ( LOFAR_COMMON_TAG             tags/1.2.0       CACHE  STRING    "lofar-common version"             FORCE )
-set ( LOFAR_BLOB_TAG               tags/1.3.0       CACHE  STRING    "lofar-blob version"               FORCE )
-set ( BASE_ASKAP_TAG               tags/1.6.0       CACHE  STRING    "base-askap version"               FORCE )
-set ( BASE_LOGFILTERS_TAG          tags/1.4.0       CACHE  STRING    "base-logfilters version"          FORCE )
-set ( BASE_IMAGEMATH_TAG           tags/1.11.0      CACHE  STRING    "base-imagemath version"           FORCE )
-set ( BASE_ASKAPPARALLEL_TAG       adios_integration       CACHE  STRING    "base-askapparallel version"       FORCE )
-set ( BASE_SCIMATH_TAG             tags/1.11.0      CACHE  STRING    "base-scimath version"             FORCE )
-set ( BASE_COMPONENTS_TAG          tags/1.8.0       CACHE  STRING    "base-components version"          FORCE )
-set ( BASE_ACCESSORS_TAG           adios_integration   CACHE  STRING    "base-accessors version"           FORCE )
-=======
 set ( ASKAP_CMAKE_TAG              tags/1.5.0      CACHE  STRING    "askap.cmake tools"                FORCE )
 set ( ASKAP_DEV_TAG                tags/2.13.0     CACHE  STRING    "askap dev tools"                  FORCE )
 set ( LOFAR_COMMON_TAG             tags/1.2.1      CACHE  STRING    "lofar-common version"             FORCE )
@@ -28,9 +16,8 @@
 set ( BASE_ASKAP_TAG               tags/1.7.2      CACHE  STRING    "base-askap version"               FORCE )
 set ( BASE_LOGFILTERS_TAG          tags/1.4.1      CACHE  STRING    "base-logfilters version"          FORCE )
 set ( BASE_IMAGEMATH_TAG           tags/1.14.3     CACHE  STRING    "base-imagemath version"           FORCE )
-set ( BASE_ASKAPPARALLEL_TAG       tags/1.9.3      CACHE  STRING    "base-askapparallel version"       FORCE )
+set ( BASE_ASKAPPARALLEL_TAG       adios_integration       CACHE  STRING    "base-askapparallel version"       FORCE )
 set ( BASE_SCIMATH_TAG             tags/1.14.3     CACHE  STRING    "base-scimath version"             FORCE )
-set ( BASE_ACCESSORS_TAG           tags/1.16.3     CACHE  STRING    "base-accessors version"           FORCE )
+set ( BASE_ACCESSORS_TAG           adios_integration   CACHE  STRING    "base-accessors version"           FORCE )
 set ( BASE_COMPONENTS_TAG          tags/1.13.3     CACHE  STRING    "base-components version"          FORCE )
-# TOS related repos are not versioned yet, so pinned this build with commit hash values.
->>>>>>> c741c808
+
