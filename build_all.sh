#!/bin/bash
#
# ICRAR - International Centre for Radio Astronomy Research
# (c) UWA - The University of Western Australia, 2019
# Copyright by UWA (in the framework of the ICRAR)
#
# (c) Copyright 2019 CSIRO
# Australia Telescope National Facility (ATNF)
# Commonwealth Scientific and Industrial Research Organisation (CSIRO)
# PO Box 76, Epping NSW 1710, Australia
# atnf-enquiries@csiro.au
#
# This library is free software; you can redistribute it and/or
# modify it under the terms of the GNU Lesser General Public
# License as published by the Free Software Foundation; either
# version 2.1 of the License, or (at your option) any later version.
#
# This library is distributed in the hope that it will be useful,
# but WITHOUT ANY WARRANTY; without even the implied warranty of
# MERCHANTABILITY or FITNESS FOR A PARTICULAR PURPOSE.  See the GNU
# Lesser General Public License for more details.
#
# You should have received a copy of the GNU Lesser General Public
# License along with this library; if not, write to the Free Software
# Foundation, Inc., 59 Temple Place, Suite 330, Boston,
# MA 02111-1307  USA
#
# A build script for yandasoft heavily based - some would say copied from the 
# build script used for the full JACAL build on summit.
#
# I have simplified it for use as a continuous integration script for use in 
# organising the build of yandasoft.
#
# authors:
# Original author Rodrigo Tobar
# Changes to concentrate on the yandasoft build: Stephen Ord
#

print_usage() {
	echo "Usage: $0 [options]"
	echo
	echo "Options:"
	echo " -s <system>     Target system, supported values are osx (default), centos, ubuntu"
	echo " -x <compiler>   Compiler suite to use, supported values are gcc (default) and clang"
	echo " -m <cmake>      Cmake binary to use, must be >= 3.1, defaults to cmake"
	echo " -j <jobs>       Number of parallel compilation jobs, defaults to 1"
	echo " -p <prefix>     Prefix for installation, defaults to /usr/local"
	echo " -w <workdir>    Working directory, defaults to ."
	echo " -S 	       Install system dependencies. "
	echo " -W              Remove the working directory at the end of the build"
	echo " -C <opts> | -c  Install Casacore + cmake options"
	echo " -A <opts> | -a  Install ASKAP dependencies + cmake options"
	echo " -R <opts> | -r  Install casarest + cmake options"
	echo " -Y <opts> | -y    Install YandaSoft + cmake options"
	echo " -U 	       clean and uninstall yandasoft and dependencies (except casacore/casarest)"
        echo " -O <opts>       Options to apply to all builds."
        echo " -P              Use Python 3 "
}

try() {
	"$@"
	status=$?
	if [ $status -ne 0 ]; then
		echo "Command exited with status $status, aborting build now: $@" 1>&2
		exit 1;
	fi
}

check_supported_values() {
	val_name=$1
	given_val=$2
	shift; shift
	for supported in "$@"; do
		if [ "$given_val" == "$supported" ]; then
			return
		fi
	done
	echo "Unsupported $val_name: $given_val" 1>&2
	echo "Supported $val_name values are: $@" 1>&2
	exit 1
}

system=osx
compiler=gcc
cmake=cmake
jobs=1
prefix=/usr/local
workdir="$PWD"
remove_workdir=no
build_oskar=yes
use_python3=no

install_system_dependencies=no
install_casacore=no
install_casarest=no
install_askap_dependencies=no
install_yandasoft=no
clean_askap_dependencies=no
clean_yandasoft=no
build_adios=no
casacore_version=master
casacore_opts=
casarest_version=components-only
casarest_opts=
askap_opts=
yandasoft_opts=
opts=

if [ $# -eq 0 ]; then 
	print_usage
	exit 0
fi

while getopts "A:ah?s:cm:j:p:w:WPoiC:cR:rY:yO:USx:" opt
do
	case "$opt" in
		[h?])
			print_usage
			exit 0
			;;
		s)
			system="$OPTARG"
			;;
		x)
			compiler="$OPTARG"
			;;
		m)
			cmake="$OPTARG"
			;;
		j)
			jobs="$OPTARG"
			;;
		p)
			prefix="$OPTARG"
			;;
		w)
			workdir="$OPTARG"
			;;
		W)
			remove_workdir=yes
			;;
		o)
			build_oskar=no
			;;
		S)
			install_system_dependencies=yes
			;;
		A)
			install_askap_dependencies=yes
			askap_opts="$OPTARG"
			;;
		a)		
			install_askap_dependencies=yes
			;;
		C)
			casacore_opts="$OPTARG"
			install_casacore=yes
			;;
		c)	
			install_casacore=yes
			;;
		R)
			casarest_opts="$OPTARG"
			install_casarest=yes
			;;
		r)	
			install_casarest=yes
			;;
		Y)
			yandasoft_opts="$OPTARG"
			install_yandasoft=yes
			;;
		y)
				
			install_yandasoft=yes
			;;
		O)
			opts="$OPTARG"
			;;
		P)
			use_python3=yes
			;;
		U)	
			install_system_dependencies=no
			install_askap_dependencies=no
			install_casacore=no
			install_yandasoft=no
			clean_askap_dependencies=yes
			clean_yandasoft=yes
			;;

		*)
			print_usage 1>&2
			exit 1
			;;
	esac
done
yandasoft_opts="${yandasoft_opts} ${opts} -DCASACORE_ROOT_DIR=${prefix}"
check_supported_values system $system centos ubuntu osx
check_supported_values compiler $compiler gcc clang cray
check_supported_values casacore_version $casacore_version master 2.4.0 2.0.3
if [ $casacore_version != master ]; then
	build_adios=no
fi

if [ $EUID == 0 ]; then
	SUDO=
else
	SUDO=sudo
fi

if [ $system == centos ]; then
	cmake=cmake3
fi

install_s_dependencies() {
	if [ $system == ubuntu ]; then
		$SUDO apt update
		$SUDO apt install -y \
		    cmake                         `# many` \
		    flex bison                    `# casacore` \
		    gfortran                      `# many` \
		    git                           `# many` \
		    g++                           `# many` \
		    libboost-dev                  `# casacore` \
		    libboost-filesystem-dev       `# yandasoft` \
		    libboost-program-options-dev  `# base-askap` \
		    libboost-signals-dev          `# base-askap` \
		    libboost-system-dev           `# casarest` \
		    libboost-thread-dev           `# casarest` \
		    libcfitsio-dev                `# casacore` \
		    libffi-dev                    `# cryptography (python) -> paramiko -> daliuge` \
		    libfftw3-dev                  `# casacore` \
		    libgsl-dev                    `# many` \
		    liblog4cxx-dev                `# yandasoft` \
		    libopenblas-dev               `# casacore` \
		    libopenmpi-dev                `# adios, casacore, oskar` \
		    libpython-dev                 `# casacore, few python packages` \
		    make                          `# many` \
		    patch                         `# lofar-common` \
		    python-pip                    `# so we can pip install virtualenv` \
		    subversion                    `# lofar-blob, lofar-common` \
		    wcslib-dev                    `# casacore`
		$SUDO apt clean
		if [ $compiler == clang ]; then
			$SUDO apt install -y clang
		fi
	elif [ $system == centos ]; then
		$SUDO yum --assumeyes install \
		    boost-devel    `# casacore` \
		    cfitsio-devel  `# casacore` \
		    cmake3         `# many` \
		    fftw3-devel    `# casacore` \
		    flex bison     `# casacore, lofar-common` \
		    gcc-c++        `# many, including clang itself` \
		    git            `# many` \
		    gsl-devel      `# casacore, yandasoft` \
		    libffi-devel   `# cryptography (python) -> paramiko -> daliuge` \
		    log4cxx-devel  `# yandasoft` \
		    make           `# many` \
		    openblas-devel `# casacore` \
		    openmpi-devel  `# adios, casacore, oskar, yandasoft` \
		    openssl-devel  `# cryptography (see above)` \
		    patch          `# lofar-common` \
		    python-devel   `# casacore, oskar, few python packages` \
		    python-pip     `# so we can pip install virtualenv` \
		    svn            `# lofar-blob, lofar-common` \
		    wcslib-devel   `# casacore`
		if [ $compiler == clang ]; then
			$SUDO yum --assumeyes install clang
		fi
		if [ $use_python3 == yes ]; then
			$SUDO yum --assumeyes install python34 python34-devel python34-pip boost-python34-devel
		fi
		$SUDO yum clean all
	elif [ $system == osx ]; then
		echo "OSX system dependencies not supported"
	fi
}

repo2dir() {
	d=`basename $1`
	echo ${d%%.git}
}

# Nice-to-use macro
clean_and_uninstall() {
	sourcedir="$PWD"
	if [ -d `repo2dir $1` ]; then
		cd `repo2dir $1`
		if [ -d build ]; then
		   cd build
		   if [ -f install_manifest.txt ]; then
		   		try make clean
				try make uninstall
                   fi
		fi
	fi
	cd "$sourcedir"
}

build_and_install() {
	sourcedir="$PWD"
	ref=$2
	is_branch=yes
	is_merge=no
	if [[ "$ref" =~ COMMIT-(.*) ]]; then
		ref=${BASH_REMATCH[1]}
		is_branch=no
	elif [[ "$ref" =~ MERGE-(.*) ]]; then
		ref=${BASH_REMATCH[1]}
		is_branch=no
		is_merge=yes
	fi
	if [ ! -d `repo2dir $1` ]; then
		try git clone $1
		cd `repo2dir $1`
		if [ $is_branch == yes ]; then
			git checkout -b $ref origin/$ref
		elif [ $is_merge == yes ]; then
			git config user.email "you@example.com"
			git config user.name "Your Name"
			git merge --no-edit remotes/origin/$ref
		else
			git checkout -b working_copy
			git reset --hard $ref
		fi
	else
		cd `repo2dir $1`
	fi
	shift; shift
	test -d build || try mkdir build
	cd build
	if [ $compiler == clang ]; then
		comp_opts="-DCMAKE_CXX_COMPILER=clang++ -DCMAKE_C_COMPILER=clang"
	elif [ $compiler == cray ]; then
		comp_opts="-DCMAKE_CXX_COMPILER=CC -DCMAKE_C_COMPILER=cc"
	else
		comp_opts="-DCMAKE_CXX_COMPILER=g++ -DCMAKE_C_COMPILER=gcc"
	fi

        cmakeline=" ${cmake} -DCMAKE_INSTALL_PREFIX="$prefix" $comp_opts "$@" .."
        echo "$cmakeline"
	try ${cmake} -DCMAKE_INSTALL_PREFIX="$prefix" $comp_opts "$@" ..
	try make all -j${jobs}
	try make install -j${jobs}
	cd "$sourcedir"
}

source_venv() {
	if [ ! -f $prefix/bin/activate ]; then
		if [ $use_python3 == yes ]; then
			python3 -m venv $prefix
		else
			if [ -n "`command -v virtualenv 2> /dev/null`" ]; then
				try virtualenv $prefix
			else
				try pip install --user virtualenv
				try ~/.local/bin/virtualenv $prefix
			fi
		fi
	fi
	source $prefix/bin/activate
}

original_dir="$PWD"
if [ ! -d "$workdir" ]; then
	try mkdir -p "$workdir"
fi
cd "$workdir"

if [ $install_system_dependencies == yes ]; then
	install_s_dependencies
fi

# CentOS, you cheecky...
if [ $system == centos ]; then
	source /etc/profile.d/modules.sh
	module load mpi
fi

# Setup our environment
export LD_LIBRARY_PATH=$prefix/:$LD_LIBRARY_PATH



#casacore and casarest

if [ $casacore_version == master -a $build_adios == yes ]; then
	casacore_opts+=" -DUSE_ADIOS2=ON"
	casacore_version=summit_demo
fi
if [ $casacore_version != master ]; then
	casacore_version=COMMIT-v$casacore_version
fi
if [ $install_casacore == yes ]; then
	build_and_install https://github.com/casacore/casacore $casacore_version -DBUILD_TESTING=OFF $casacore_opts
	if [ $casacore_version == summit_demo ]; then
		# Lets reset this back to master to save handling lots os special cases below!
		casacore_version=master
	fi

	if [ $casacore_version == master ]; then
		casarest_version=components-only
	elif [ $casacore_version == COMMIT-v2.4.0 ]; then
		casarest_version=COMMIT-467ed6d
	else
		casarest_version=COMMIT-v1.4.1
	fi
<<<<<<< HEAD

=======
fi
if [ $install_casarest == yes ]; then
>>>>>>> 89c4134c
	build_and_install https://github.com/steve-ord/casarest $casarest_version -DBUILD_TESTING=OFF $casarest_opts
fi
if [ $clean_askap_dependencies == yes ]; then

	clean_and_uninstall https://bitbucket.csiro.au/scm/askapsdp/lofar-common.git
	clean_and_uninstall https://bitbucket.csiro.au/scm/askapsdp/lofar-blob.git
	clean_and_uninstall https://bitbucket.csiro.au/scm/askapsdp/base-askap.git 
	clean_and_uninstall https://bitbucket.csiro.au/scm/askapsdp/base-logfilters.git 
	clean_and_uninstall https://bitbucket.csiro.au/scm/askapsdp/base-imagemath.git 
	clean_and_uninstall https://bitbucket.csiro.au/scm/askapsdp/base-scimath.git 
	clean_and_uninstall https://bitbucket.csiro.au/scm/askapsdp/base-askapparallel.git 
	clean_and_uninstall https://bitbucket.csiro.au/scm/askapsdp/base-accessors.git 
fi
if [ $install_askap_dependencies == yes ]; then
	
	build_and_install https://bitbucket.csiro.au/scm/askapsdp/lofar-common.git master $yandasoft_opts
	build_and_install https://bitbucket.csiro.au/scm/askapsdp/lofar-blob.git master $yandasoft_opts
	build_and_install https://bitbucket.csiro.au/scm/askapsdp/base-askap.git master $yandasoft_opts
	build_and_install https://bitbucket.csiro.au/scm/askapsdp/base-logfilters.git master $yandasoft_opts
	build_and_install https://bitbucket.csiro.au/scm/askapsdp/base-imagemath.git master $yandasoft_opts
	build_and_install https://bitbucket.csiro.au/scm/askapsdp/base-scimath.git master $yandasoft_opts
	build_and_install https://bitbucket.csiro.au/scm/askapsdp/base-askapparallel.git master $yandasoft_opts
	build_and_install https://bitbucket.csiro.au/scm/askapsdp/base-accessors.git master $yandasoft_opts

	
fi

if [ $clean_yandasoft == yes ]; then
   startdir="$PWD"
   if [ -d build ]; then
	echo "yandasoft build directory already exists"
	cd build
	if [ -f install_manifest.txt ]; then
		make clean
		make uninstall
		
	fi
   fi
   cd "$startdir"
fi

if [ $install_yandasoft == yes ]; then
# Go, go, go, yandasoft!
  if [ $casacore_version == master ]; then
	yandasoft_opts+=" -DCMAKE_CXX_FLAGS=-Dcasa=casacore"
  fi

  if [ -d build ]; then
	echo "yandasoft build directory already exists"
	cd build
	if [ -f install_manifest.txt ]; then
		make uninstall
		cd ..
	fi
	cd ..
	rm -rf build
	mkdir build
  else
	mkdir build
  fi
  cd build
  if [ $compiler == clang ]; then
		comp_opts="-DCMAKE_CXX_COMPILER=clang++ -DCMAKE_C_COMPILER=clang"
  elif [ $compiler == cray ]; then
		comp_opts="-DCMAKE_CXX_COMPILER=CC -DCMAKE_C_COMPILER=cc"
  else
		comp_opts="-DCMAKE_CXX_COMPILER=g++ -DCMAKE_C_COMPILER=gcc"
  fi
  try ${cmake} -DCMAKE_INSTALL_PREFIX="$prefix" $comp_opts $yandasoft_opts ..
  try make -j${jobs} all
  try make -j${jobs} install
fi


if [ $remove_workdir == yes ]; then
	cd $original_dir
	rm -rf "$workdir"
fi<|MERGE_RESOLUTION|>--- conflicted
+++ resolved
@@ -407,12 +407,8 @@
 	else
 		casarest_version=COMMIT-v1.4.1
 	fi
-<<<<<<< HEAD
-
-=======
 fi
 if [ $install_casarest == yes ]; then
->>>>>>> 89c4134c
 	build_and_install https://github.com/steve-ord/casarest $casarest_version -DBUILD_TESTING=OFF $casarest_opts
 fi
 if [ $clean_askap_dependencies == yes ]; then
