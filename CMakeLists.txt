--- conflicted
+++ resolved
@@ -14,8 +14,6 @@
 set (CMAKE_MODULE_PATH "${CMAKE_CURRENT_SOURCE_DIR}/askap-cmake")
 
 option (CXX11 "Compile as C++11 if possible" YES)
-<<<<<<< HEAD
-=======
 # Detect if the compiler supports C++11 if we want to use it.
 if (CXX11)
     check_cxx_compiler_flag(-std=c++11 HAS_CXX11)
@@ -28,7 +26,6 @@
     endif()
 endif()
 
->>>>>>> 64ba0ea3
 option (ENABLE_SHARED "Build shared libraries" YES)
 option (ENABLE_RPATH "Include rpath in executables and shared libraries" YES)
 
