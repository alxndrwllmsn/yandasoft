--- conflicted
+++ resolved
@@ -1,10 +1,6 @@
 cmake_minimum_required(VERSION 3.15)
 
-<<<<<<< HEAD
-set (VERSION "1.10.1")
-=======
 set (VERSION "1.11.1")
->>>>>>> 35eb75dd
 project(yandasoft VERSION ${VERSION} LANGUAGES C CXX)
 
 # ASKAP Integration (askapsoft)
